use futures::{self, future, Future, Poll};
use http;
use hyper;
use indexmap::IndexSet;
use std::net::SocketAddr;
use std::thread;
use std::time::{Duration, SystemTime};
use std::{error, fmt, io};
use tokio::executor::{self, DefaultExecutor, Executor};
use tokio::runtime::current_thread;
use tower_grpc as grpc;

use app::classify::{self, Class};
use app::metric_labels::{ControlLabels, EndpointLabels, RouteLabels};
use control;
use dns;
use drain;
use logging;
use metrics::{self, FmtMetrics};
use never::Never;
use proxy::{
    self, buffer,
    http::{
        client, insert_target, metrics as http_metrics, normalize_uri, profiles, router, settings,
        strip_header,
    },
    limit, reconnect,
};
use svc::{
    self, shared,
    stack::{map_target, phantom_data},
    Layer, Stack,
};
use tap;
use task;
use telemetry;
use transport::{self, connect, keepalive, tls, BoundPort, Connection, GetOriginalDst};
use {Addr, Conditional};

use super::config::Config;
use super::dst::DstAddr;
use super::profiles::Client as ProfilesClient;

/// Runs a sidecar proxy.
///
/// The proxy binds two listeners:
///
/// - a private socket (TCP or UNIX) for outbound requests to other instances;
/// - and a public socket (TCP and optionally TLS) for inbound requests from other
///   instances.
///
/// The public listener forwards requests to a local socket (TCP or UNIX).
///
/// The private listener routes requests to service-discovery-aware load-balancer.
///
pub struct Main<G> {
    proxy_parts: ProxyParts<G>,
    runtime: task::MainRuntime,
}

struct ProxyParts<G> {
    config: Config,

    start_time: SystemTime,

    control_listener: BoundPort,
    inbound_listener: BoundPort,
    outbound_listener: BoundPort,
    metrics_listener: BoundPort,

    get_original_dst: G,
}

const TLS_FIXME: tls::ReasonForNoIdentity = tls::ReasonForNoIdentity::NotConfigured;

impl<G> Main<G>
where
    G: GetOriginalDst + Clone + Send + 'static,
{
    pub fn new<R>(config: Config, get_original_dst: G, runtime: R) -> Self
    where
        R: Into<task::MainRuntime>,
    {
        let start_time = SystemTime::now();

        // TODO: Serve over TLS.
        let control_listener = BoundPort::new(
            config.control_listener.addr,
            Conditional::None(tls::ReasonForNoIdentity::NotImplementedForTap.into()),
        )
        .expect("controller listener bind");

        let inbound_listener = BoundPort::new(
            config.inbound_listener.addr,
            Conditional::None(TLS_FIXME.into()),
        )
        .expect("public listener bind");

        let outbound_listener = BoundPort::new(
            config.outbound_listener.addr,
            Conditional::None(tls::ReasonForNoTls::InternalTraffic),
        )
        .expect("private listener bind");

        let runtime = runtime.into();

        // TODO: Serve over TLS.
        let metrics_listener = BoundPort::new(
            config.metrics_listener.addr,
            Conditional::None(tls::ReasonForNoIdentity::NotImplementedForMetrics.into()),
        )
        .expect("metrics listener bind");

        let proxy_parts = ProxyParts {
            config,
            start_time,
            control_listener,
            inbound_listener,
            outbound_listener,
            metrics_listener,
            get_original_dst,
        };

        Main {
            proxy_parts,
            runtime,
        }
    }

    pub fn control_addr(&self) -> SocketAddr {
        self.proxy_parts.control_listener.local_addr()
    }

    pub fn inbound_addr(&self) -> SocketAddr {
        self.proxy_parts.inbound_listener.local_addr()
    }

    pub fn outbound_addr(&self) -> SocketAddr {
        self.proxy_parts.outbound_listener.local_addr()
    }

    pub fn metrics_addr(&self) -> SocketAddr {
        self.proxy_parts.metrics_listener.local_addr()
    }

    pub fn run_until<F>(self, shutdown_signal: F)
    where
        F: Future<Item = (), Error = ()> + Send + 'static,
    {
        let Main {
            proxy_parts,
            mut runtime,
        } = self;

        let (drain_tx, drain_rx) = drain::channel();

        runtime.spawn(futures::lazy(move || {
            proxy_parts.build_proxy_task(drain_rx);
            trace!("main task spawned");
            Ok(())
        }));

        let shutdown_signal = shutdown_signal.and_then(move |()| {
            debug!("shutdown signaled");
            drain_tx.drain()
        });

        runtime.run_until(shutdown_signal).expect("executor");

        debug!("shutdown complete");
    }
}

impl<G> ProxyParts<G>
where
    G: GetOriginalDst + Clone + Send + 'static,
{
    /// This is run inside a `futures::lazy`, so the default Executor is
    /// setup for use in here.
    fn build_proxy_task(self, drain_rx: drain::Watch) {
        let ProxyParts {
            config,
            start_time,
            control_listener,
            inbound_listener,
            outbound_listener,
            metrics_listener,
            get_original_dst,
        } = self;

        const MAX_IN_FLIGHT: usize = 10_000;

        const EWMA_DEFAULT_RTT: Duration = Duration::from_millis(30);
        const EWMA_DECAY: Duration = Duration::from_secs(10);

        let dst_addr = config.destination_addr.clone();

        info!("using destination service at {:?}", dst_addr);
        info!("routing on {:?}", outbound_listener.local_addr());
        info!(
            "proxying on {:?} to {:?}",
            inbound_listener.local_addr(),
            config.inbound_forward
        );
        info!(
            "serving Prometheus metrics on {:?}",
            metrics_listener.local_addr(),
        );
        info!(
            "protocol detection disabled for inbound ports {:?}",
            config.inbound_ports_disable_protocol_detection,
        );
        info!(
            "protocol detection disabled for outbound ports {:?}",
            config.outbound_ports_disable_protocol_detection,
        );

        let (dns_resolver, dns_bg) = dns::Resolver::from_system_config_with(&config)
            .unwrap_or_else(|e| {
                // FIXME: DNS configuration should be infallible.
                panic!("invalid DNS configuration: {:?}", e);
            });

        let (tap_layer, tap_grpc, tap_daemon) = tap::new();

        let (ctl_http_metrics, ctl_http_report) = {
            let (m, r) = http_metrics::new::<ControlLabels, Class>(config.metrics_retain_idle);
            (m, r.with_prefix("control"))
        };

        let (endpoint_http_metrics, endpoint_http_report) =
            http_metrics::new::<EndpointLabels, Class>(config.metrics_retain_idle);

        let (route_http_metrics, route_http_report) = {
            let (m, r) = http_metrics::new::<RouteLabels, Class>(config.metrics_retain_idle);
            (m, r.with_prefix("route"))
        };

        let (retry_http_metrics, retry_http_report) = {
            let (m, r) = http_metrics::new::<RouteLabels, Class>(config.metrics_retain_idle);
            (m, r.with_prefix("route_actual"))
        };

        let (transport_metrics, transport_report) = transport::metrics::new();

        //let (tls_config_sensor, tls_config_report) = telemetry::tls_config_reload::new();

        let report = endpoint_http_report
            .and_then(route_http_report)
            .and_then(retry_http_report)
            .and_then(transport_report)
            //.and_then(tls_config_report)
            .and_then(ctl_http_report)
            .and_then(telemetry::process::Report::new(start_time));

        //let tls_client_config = tls_config_watch.client.clone();
        //let tls_cfg_bg = tls_config_watch.start(tls_config_sensor);

        let controller = {
            use super::control;

            //let tls_server_identity = config.destination_identity.clone();

            // If the controller is on localhost, use the inbound keepalive.
            // If the controller is remote, use the outbound keepalive.
            let keepalive = dst_addr.as_ref().and_then(|ControlAddr { addr, .. }| {
                if addr.is_loopback() {
                    config.inbound_connect_keepalive
                } else {
                    config.outbound_connect_keepalive
                }
            });

            let stack = connect::Stack::new()
                .push(keepalive::connect::layer(keepalive))
                .push(control::client::layer())
                .push(control::resolve::layer(dns_resolver.clone()))
                .push(reconnect::layer().with_fixed_backoff(config.control_backoff_delay))
                .push(svc::timeout::layer(config.control_connect_timeout))
                .push(http_metrics::layer::<_, classify::Response>(
                    ctl_http_metrics,
                ))
                .push(proxy::grpc::req_body_as_payload::layer())
                //.push(svc::watch::layer(tls_client_config.clone()))
                .push(phantom_data::layer())
                .push(control::add_origin::layer())
                .push(buffer::layer(config.destination_concurrency_limit))
                .push(limit::layer(config.destination_concurrency_limit));

<<<<<<< HEAD
            let tls = Conditional::None(TLS_FIXME.into());

            // Because the control client is buffered, we need to be able to
            // spawn a task on an executor when `make` is called. This is done
            // lazily so that a default executor is available to spawn the
            // background buffering task.
            future::lazy(move || match dst_addr {
                None => Ok(None),
                Some(addr) => stack
                    .make(&addr)
                    .map(Some)
                    .map_err(|e| error!("failed to build controller: {}", e)),
            })
=======
            match dst_addr {
                None => None,
                Some(addr) => Some(
                    stack
                        .make(&control::Config::new(
                            addr,
                            Conditional::None(tls::ReasonForNoTls::Disabled),
                        ))
                        .unwrap_or_else(|e| panic!("failed to build controller: {}", e)),
                ),
            }
>>>>>>> 4a02c21c
        };

        // The resolver is created in the proxy core but runs on the admin core.
        // This channel is used to move the task.
        let (resolver_bg_tx, resolver_bg_rx) = futures::sync::oneshot::channel();

        // Build the outbound and inbound proxies using the controller client.

        let (resolver, resolver_bg) = control::destination::new(
            controller.clone(),
            dns_resolver.clone(),
            config.destination_get_suffixes,
            config.destination_concurrency_limit,
            config.destination_context.clone(),
        );
        resolver_bg_tx
            .send(resolver_bg)
            .ok()
            .expect("admin thread must receive resolver task");

        let profiles_client = ProfilesClient::new(
            controller,
            Duration::from_secs(3),
            config.destination_context,
        );

        let outbound = {
            use super::outbound::{
                add_remote_ip_on_rsp, add_server_id_on_rsp, discovery::Resolve, orig_proto_upgrade,
                Endpoint,
            };
            use proxy::{
                canonicalize,
                http::{balance, header_from_target, metrics, retry},
                resolve,
            };

            let profiles_client = profiles_client.clone();
            let capacity = config.outbound_router_capacity;
            let max_idle_age = config.outbound_router_max_idle_age;
            let endpoint_http_metrics = endpoint_http_metrics.clone();
            let route_http_metrics = route_http_metrics.clone();
            let profile_suffixes = config.destination_profile_suffixes.clone();
            let canonicalize_timeout = config.dns_canonicalize_timeout;

            // Establishes connections to remote peers (for both TCP
            // forwarding and HTTP proxying).
            let connect = connect::Stack::new()
                .push(keepalive::connect::layer(config.outbound_connect_keepalive))
                .push(svc::timeout::layer(config.outbound_connect_timeout))
                .push(transport_metrics.connect("outbound"));

            // Instantiates an HTTP client for for a `client::Config`
            let client_stack = connect
                .clone()
                .push(client::layer("out"))
                .push(reconnect::layer())
                .push(svc::stack_per_request::layer())
                .push(normalize_uri::layer());

            // A per-`outbound::Endpoint` stack that:
            //
            // 1. Records http metrics  with per-endpoint labels.
            // 2. Instruments `tap` inspection.
            // 3. Changes request/response versions when the endpoint
            //    supports protocol upgrade (and the request may be upgraded).
            // 4. Appends `l5d-server-id` to responses coming back iff meshed
            //    TLS was used on the connection.
            // 5. Routes requests to the correct client (based on the
            //    request version and headers).
            // 6. Strips any `l5d-server-id` that may have been received from
            //    the server, before we apply our own.
            let endpoint_stack = client_stack
                .push(buffer::layer(MAX_IN_FLIGHT))
                .push(strip_header::response::layer(super::L5D_SERVER_ID))
                .push(strip_header::response::layer(super::L5D_REMOTE_IP))
                .push(settings::router::layer::<Endpoint, _>())
                .push(add_server_id_on_rsp::layer())
                .push(add_remote_ip_on_rsp::layer())
                .push(orig_proto_upgrade::layer())
                .push(tap_layer.clone())
                .push(metrics::layer::<_, classify::Response>(
                    endpoint_http_metrics,
                ));
            //.push(svc::watch::layer(tls_client_config));

            // A per-`dst::Route` layer that uses profile data to configure
            // a per-route layer.
            //
            // 1. The `classify` module installs a `classify::Response`
            //    extension into each request so that all lower metrics
            //    implementations can use the route-specific configuration.
            // 2. A timeout is optionally enabled if the target `dst::Route`
            //    specifies a timeout. This goes before `retry` to cap
            //    retries.
            // 3. Retries are optionally enabled depending on if the route
            //    is retryable.
            let dst_route_layer = phantom_data::layer()
                .push(insert_target::layer())
                .push(metrics::layer::<_, classify::Response>(
                    retry_http_metrics.clone(),
                ))
                .push(retry::layer(retry_http_metrics))
                .push(proxy::http::timeout::layer())
                .push(metrics::layer::<_, classify::Response>(route_http_metrics))
                .push(classify::layer());

            // A per-`DstAddr` stack that does the following:
            //
            // 1. Adds the `CANONICAL_DST_HEADER` from the `DstAddr`.
            // 2. Determines the profile of the destination and applies
            //    per-route policy.
            // 3. Creates a load balancer , configured by resolving the
            //   `DstAddr` with a resolver.
            let dst_stack = endpoint_stack
                .push(resolve::layer(Resolve::new(resolver)))
                .push(balance::layer(EWMA_DEFAULT_RTT, EWMA_DECAY))
                .push(buffer::layer(MAX_IN_FLIGHT))
                .push(profiles::router::layer(
                    profile_suffixes,
                    profiles_client,
                    dst_route_layer,
                ))
                .push(header_from_target::layer(super::CANONICAL_DST_HEADER));

            // Routes request using the `DstAddr` extension.
            //
            // This is shared across addr-stacks so that multiple addrs that
            // canonicalize to the same DstAddr use the same dst-stack service.
            //
            // Note: This router could be replaced with a Stack-based
            // router, since the `DstAddr` is known at construction-time.
            // But for now it's more important to use the request router's
            // caching logic.
            let dst_router = dst_stack
                .push(buffer::layer(MAX_IN_FLIGHT))
                .push(router::layer(|req: &http::Request<_>| {
                    let addr = req.extensions().get::<DstAddr>().cloned();
                    debug!("outbound dst={:?}", addr);
                    addr
                }))
                .make(&router::Config::new("out dst", capacity, max_idle_age))
                .map(shared::stack)
                .expect("outbound dst router")
                .push(phantom_data::layer());

            // Canonicalizes the request-specified `Addr` via DNS, and
            // annotates each request with a `DstAddr` so that it may be
            // routed by the dst_router.
            let addr_stack = dst_router
                .push(insert_target::layer())
                .push(map_target::layer(|addr: &Addr| {
                    DstAddr::outbound(addr.clone())
                }))
                .push(canonicalize::layer(dns_resolver, canonicalize_timeout));

            // Routes requests to an `Addr`:
            //
            // 1. If the request is HTTP/2 and has an :authority, this value
            // is used.
            //
            // 2. If the request is absolute-form HTTP/1, the URI's
            // authority is used.
            //
            // 3. If the request has an HTTP/1 Host header, it is used.
            //
            // 4. Finally, if the Source had an SO_ORIGINAL_DST, this TCP
            // address is used.
            let addr_router = addr_stack
                .push(buffer::layer(MAX_IN_FLIGHT))
                .push(limit::layer(MAX_IN_FLIGHT))
                .push(strip_header::request::layer(super::L5D_CLIENT_ID))
                .push(strip_header::request::layer(super::DST_OVERRIDE_HEADER))
                .push(router::layer(|req: &http::Request<_>| {
                    super::http_request_l5d_override_dst_addr(req)
                        .map(|override_addr| {
                            debug!("outbound addr={:?}; dst-override", override_addr);
                            override_addr
                        })
                        .or_else(|_| {
                            let addr = super::http_request_authority_addr(req)
                                .or_else(|_| super::http_request_host_addr(req))
                                .or_else(|_| super::http_request_orig_dst_addr(req));
                            debug!("outbound addr={:?}", addr);
                            addr
                        })
                        .ok()
                }))
                .make(&router::Config::new("out addr", capacity, max_idle_age))
                .map(shared::stack)
                .expect("outbound addr router")
                .push(phantom_data::layer());

            // Instantiates an HTTP service for each `Source` using the
            // shared `addr_router`. The `Source` is stored in the request's
            // extensions so that it can be used by the `addr_router`.
            let server_stack = addr_router.push(insert_target::layer());

            // Instantiated for each TCP connection received from the local
            // application (including HTTP connections).
            let accept = keepalive::accept::layer(config.outbound_accept_keepalive)
                .push(transport_metrics.accept("outbound"))
                .bind(());

            serve(
                "out",
                outbound_listener,
                accept,
                connect,
                server_stack,
                config.outbound_ports_disable_protocol_detection,
                get_original_dst.clone(),
                drain_rx.clone(),
            )
            .map_err(|e| error!("outbound proxy background task failed: {}", e))
        };

        let inbound = {
            use super::inbound::{
                orig_proto_downgrade, rewrite_loopback_addr, set_client_id_on_req,
                set_remote_ip_on_req, Endpoint, RecognizeEndpoint,
            };

            let capacity = config.inbound_router_capacity;
            let max_idle_age = config.inbound_router_max_idle_age;
            let profile_suffixes = config.destination_profile_suffixes;
            let default_fwd_addr = config.inbound_forward.map(|a| a.into());

            // Establishes connections to the local application (for both
            // TCP forwarding and HTTP proxying).
            let connect = connect::Stack::new()
                .push(keepalive::connect::layer(config.inbound_connect_keepalive))
                .push(svc::timeout::layer(config.inbound_connect_timeout))
                .push(transport_metrics.connect("inbound"))
                .push(rewrite_loopback_addr::layer());

            // Instantiates an HTTP client for for a `client::Config`
            let client_stack = connect
                .clone()
                .push(client::layer("in"))
                .push(reconnect::layer())
                .push(svc::stack_per_request::layer())
                .push(normalize_uri::layer());

            // A stack configured by `router::Config`, responsible for building
            // a router made of route stacks configured by `inbound::Endpoint`.
            //
            // If there is no `SO_ORIGINAL_DST` for an inbound socket,
            // `default_fwd_addr` may be used.
            let endpoint_router = client_stack
                .push(buffer::layer(MAX_IN_FLIGHT))
                .push(settings::router::layer::<Endpoint, _>())
                .push(phantom_data::layer())
                .push(tap_layer)
                .push(http_metrics::layer::<_, classify::Response>(
                    endpoint_http_metrics,
                ))
                .push(buffer::layer(MAX_IN_FLIGHT))
                .push(router::layer(RecognizeEndpoint::new(default_fwd_addr)))
                .make(&router::Config::new("in endpoint", capacity, max_idle_age))
                .map(shared::stack)
                .expect("inbound endpoint router");

            // A per-`dst::Route` layer that uses profile data to configure
            // a per-route layer.
            //
            // The `classify` module installs a `classify::Response`
            // extension into each request so that all lower metrics
            // implementations can use the route-specific configuration.
            let dst_route_stack = phantom_data::layer()
                .push(insert_target::layer())
                .push(http_metrics::layer::<_, classify::Response>(
                    route_http_metrics,
                ))
                .push(classify::layer());

            // A per-`DstAddr` stack that does the following:
            //
            // 1. Determines the profile of the destination and applies
            //    per-route policy.
            // 2. Annotates the request with the `DstAddr` so that
            //    `RecognizeEndpoint` can use the value.
            let dst_stack = endpoint_router
                .push(phantom_data::layer())
                .push(insert_target::layer())
                .push(buffer::layer(MAX_IN_FLIGHT))
                .push(profiles::router::layer(
                    profile_suffixes,
                    profiles_client,
                    dst_route_stack,
                ));

            // Routes requests to a `DstAddr`.
            //
            // 1. If the CANONICAL_DST_HEADER is set by the remote peer,
            // this value is used to construct a DstAddr.
            //
            // 2. If the request is HTTP/2 and has an :authority, this value
            // is used.
            //
            // 3. If the request is absolute-form HTTP/1, the URI's
            // authority is used.
            //
            // 4. If the request has an HTTP/1 Host header, it is used.
            //
            // 5. Finally, if the Source had an SO_ORIGINAL_DST, this TCP
            // address is used.
            let dst_router = dst_stack
                .push(buffer::layer(MAX_IN_FLIGHT))
                .push(limit::layer(MAX_IN_FLIGHT))
                .push(router::layer(|req: &http::Request<_>| {
                    let canonical = req
                        .headers()
                        .get(super::CANONICAL_DST_HEADER)
                        .and_then(|dst| dst.to_str().ok())
                        .and_then(|d| Addr::from_str(d).ok());
                    debug!("inbound canonical={:?}", canonical);

                    let dst = canonical
                        .or_else(|| super::http_request_authority_addr(req).ok())
                        .or_else(|| super::http_request_host_addr(req).ok())
                        .or_else(|| super::http_request_orig_dst_addr(req).ok());
                    debug!("inbound dst={:?}", dst);
                    dst.map(DstAddr::inbound)
                }))
                .make(&router::Config::new("in dst", capacity, max_idle_age))
                .map(shared::stack)
                .expect("inbound dst router");

            // As HTTP requests are accepted, the `Source` connection
            // metadata is stored on each request's extensions.
            //
            // Furthermore, HTTP/2 requests may be downgraded to HTTP/1.1 per
            // `orig-proto` headers. This happens in the source stack so that
            // the router need not detect whether a request _will be_ downgraded.
            let source_stack = dst_router
                .push(orig_proto_downgrade::layer())
                .push(insert_target::layer())
                .push(set_remote_ip_on_req::layer())
                .push(strip_header::request::layer(super::L5D_REMOTE_IP))
                .push(set_client_id_on_req::layer())
                .push(strip_header::request::layer(super::L5D_CLIENT_ID))
                .push(strip_header::response::layer(super::L5D_SERVER_ID))
                .push(strip_header::request::layer(super::DST_OVERRIDE_HEADER));

            // As the inbound proxy accepts connections, we don't do any
            // special transport-level handling.
            let accept = keepalive::accept::layer(config.inbound_accept_keepalive)
                .push(transport_metrics.accept("inbound"))
                .bind(());

            serve(
                "in",
                inbound_listener,
                accept,
                connect,
                source_stack,
                config.inbound_ports_disable_protocol_detection,
                get_original_dst.clone(),
                drain_rx.clone(),
            )
            .map_err(|e| error!("inbound proxy background task failed: {}", e))
        };

        // Spawn a separate thread to handle the admin stuff.
        {
            let (tx, admin_shutdown_signal) = futures::sync::oneshot::channel::<()>();
            thread::Builder::new()
                .name("admin".into())
                .spawn(move || {
                    use api::tap::server::TapServer;

                    let mut rt =
                        current_thread::Runtime::new().expect("initialize admin thread runtime");

                    let metrics = control::serve_http(
                        "metrics",
                        metrics_listener,
                        metrics::Serve::new(report),
                    );

                    rt.spawn(tap_daemon.map_err(|_| ()));
                    rt.spawn(serve_tap(control_listener, TapServer::new(tap_grpc)));

                    rt.spawn(metrics);

                    rt.spawn(::logging::admin().bg("dns-resolver").future(dns_bg));

                    rt.spawn(
                        ::logging::admin()
                            .bg("resolver")
                            .future(resolver_bg_rx.map_err(|_| {}).flatten()),
                    );

                    //rt.spawn(::logging::admin().bg("tls-config").future(tls_cfg_bg));

                    let shutdown = admin_shutdown_signal.then(|_| Ok::<(), ()>(()));
                    rt.block_on(shutdown).expect("admin");
                    trace!("admin shutdown finished");
                })
                .expect("initialize controller api thread");
            trace!("controller client thread spawned");

            // spawn a task to so that the admin shutdown signal is sent when
            // the main runtime drops (and thus this thread doesn't live forever).
            // This is mostly to help out the tests.
            let admin_shutdown = future::poll_fn(move || {
                // never ready, we only want to be dropped when the whole
                // runtime drops.
                Ok(futures::Async::NotReady)
            })
            .map(|()| drop(tx));
            task::spawn(admin_shutdown);
        }

        task::spawn(inbound);
        task::spawn(outbound);
    }
}

fn serve<A, C, R, B, G>(
    proxy_name: &'static str,
    bound_port: BoundPort,
    accept: A,
    connect: C,
    router: R,
    disable_protocol_detection_ports: IndexSet<u16>,
    get_orig_dst: G,
    drain_rx: drain::Watch,
) -> impl Future<Item = (), Error = io::Error> + Send + 'static
where
    A: svc::Stack<proxy::server::Source, Error = Never> + Send + Clone + 'static,
    A::Value: proxy::Accept<Connection>,
    <A::Value as proxy::Accept<Connection>>::Io: fmt::Debug + Send + transport::Peek + 'static,
    C: svc::Stack<connect::Target, Error = Never> + Send + Clone + 'static,
    C::Value: connect::Connect + Send,
    <C::Value as connect::Connect>::Connected: fmt::Debug + Send + 'static,
    <C::Value as connect::Connect>::Future: Send + 'static,
    <C::Value as connect::Connect>::Error: fmt::Debug + 'static,
    R: svc::Stack<proxy::server::Source, Error = Never> + Send + Clone + 'static,
    R::Value: svc::Service<http::Request<proxy::http::Body>, Response = http::Response<B>>,
    R::Value: Send + 'static,
    <R::Value as svc::Service<http::Request<proxy::http::Body>>>::Error:
        Into<Box<dyn error::Error + Send + Sync>> + Send,
    <R::Value as svc::Service<http::Request<proxy::http::Body>>>::Future: Send + 'static,
    B: hyper::body::Payload + Default + Send + 'static,
    G: GetOriginalDst + Send + 'static,
{
    let listen_addr = bound_port.local_addr();
    let server = proxy::Server::new(
        proxy_name,
        listen_addr,
        accept,
        connect,
        router,
        drain_rx.clone(),
    );
    let log = server.log().clone();

    let accept = {
        let bound_port = bound_port
            .without_protocol_detection_for(disable_protocol_detection_ports)
            .with_original_dst(get_orig_dst);
        let fut = bound_port.listen_and_fold((), move |(), (connection, remote_addr)| {
            let s = server.serve(connection, remote_addr);
            // Logging context is configured by the server.
            let r = DefaultExecutor::current()
                .spawn(Box::new(s))
                .map_err(task::Error::into_io);
            future::result(r)
        });
        log.future(fut)
    };

    let accept_until = Cancelable {
        future: accept,
        canceled: false,
    };

    // As soon as we get a shutdown signal, the listener
    // is canceled immediately.
    drain_rx.watch(accept_until, |accept| {
        accept.canceled = true;
    })
}

/// Can cancel a future by setting a flag.
///
/// Used to 'watch' the accept futures, and close the listeners
/// as soon as the shutdown signal starts.
struct Cancelable<F> {
    future: F,
    canceled: bool,
}

impl<F> Future for Cancelable<F>
where
    F: Future<Item = ()>,
{
    type Item = ();
    type Error = F::Error;

    fn poll(&mut self) -> Poll<Self::Item, Self::Error> {
        if self.canceled {
            Ok(().into())
        } else {
            self.future.poll()
        }
    }
}

fn serve_tap<N, B>(
    bound_port: BoundPort,
    new_service: N,
) -> impl Future<Item = (), Error = ()> + 'static
where
    B: tower_grpc::Body + Send + 'static,
    B::Item: Send + 'static,
    N: svc::MakeService<(), http::Request<grpc::BoxBody>, Response = http::Response<B>>
        + Send
        + 'static,
    N::Error: Into<Box<dyn error::Error + Send + Sync>>,
    N::MakeError: ::std::fmt::Display,
    <N::Service as svc::Service<http::Request<grpc::BoxBody>>>::Future: Send + 'static,
{
    let log = logging::admin().server("tap", bound_port.local_addr());

    let fut = {
        let log = log.clone();
        // TODO: serve over TLS.
        bound_port
            .listen_and_fold(new_service, move |mut new_service, (session, remote)| {
                let log = log.clone().with_remote(remote);
                let log_clone = log.clone();
                let serve = new_service
                    .make_service(())
                    .map_err(|err| error!("tap MakeService error: {}", err))
                    .and_then(move |svc| {
                        let svc = proxy::grpc::req_box_body::Service::new(svc);
                        let svc = proxy::grpc::res_body_as_payload::Service::new(svc);
                        let svc = proxy::http::HyperServerSvc::new(svc);
                        hyper::server::conn::Http::new()
                            .with_executor(log_clone.executor())
                            .http2_only(true)
                            .serve_connection(session, svc)
                            .map_err(|err| debug!("tap connection error: {}", err))
                    });

                let r = executor::current_thread::TaskExecutor::current()
                    .spawn_local(Box::new(log.future(serve)))
                    .map(|()| new_service)
                    .map_err(task::Error::into_io);
                future::result(r)
            })
            .map_err(|err| error!("tap listen error: {}", err))
    };

    log.future(fut)
}<|MERGE_RESOLUTION|>--- conflicted
+++ resolved
@@ -193,9 +193,7 @@
         const EWMA_DEFAULT_RTT: Duration = Duration::from_millis(30);
         const EWMA_DECAY: Duration = Duration::from_secs(10);
 
-        let dst_addr = config.destination_addr.clone();
-
-        info!("using destination service at {:?}", dst_addr);
+        info!("using destination service at {:?}", config.destination_addr);
         info!("routing on {:?}", outbound_listener.local_addr());
         info!(
             "proxying on {:?} to {:?}",
@@ -256,23 +254,21 @@
         //let tls_client_config = tls_config_watch.client.clone();
         //let tls_cfg_bg = tls_config_watch.start(tls_config_sensor);
 
-        let controller = {
+        let controller = config.destination_addr.map(|addr| {
             use super::control;
 
             //let tls_server_identity = config.destination_identity.clone();
 
             // If the controller is on localhost, use the inbound keepalive.
             // If the controller is remote, use the outbound keepalive.
-            let keepalive = dst_addr.as_ref().and_then(|ControlAddr { addr, .. }| {
-                if addr.is_loopback() {
-                    config.inbound_connect_keepalive
-                } else {
-                    config.outbound_connect_keepalive
-                }
-            });
-
-            let stack = connect::Stack::new()
-                .push(keepalive::connect::layer(keepalive))
+            let keepalive = if addr.addr.is_loopback() {
+                config.inbound_connect_keepalive
+            } else {
+                config.outbound_connect_keepalive
+            };
+
+            connect::Stack::new()
+                .push(keepalive::connect::layer(c))
                 .push(control::client::layer())
                 .push(control::resolve::layer(dns_resolver.clone()))
                 .push(reconnect::layer().with_fixed_backoff(config.control_backoff_delay))
@@ -285,36 +281,10 @@
                 .push(phantom_data::layer())
                 .push(control::add_origin::layer())
                 .push(buffer::layer(config.destination_concurrency_limit))
-                .push(limit::layer(config.destination_concurrency_limit));
-
-<<<<<<< HEAD
-            let tls = Conditional::None(TLS_FIXME.into());
-
-            // Because the control client is buffered, we need to be able to
-            // spawn a task on an executor when `make` is called. This is done
-            // lazily so that a default executor is available to spawn the
-            // background buffering task.
-            future::lazy(move || match dst_addr {
-                None => Ok(None),
-                Some(addr) => stack
-                    .make(&addr)
-                    .map(Some)
-                    .map_err(|e| error!("failed to build controller: {}", e)),
-            })
-=======
-            match dst_addr {
-                None => None,
-                Some(addr) => Some(
-                    stack
-                        .make(&control::Config::new(
-                            addr,
-                            Conditional::None(tls::ReasonForNoTls::Disabled),
-                        ))
-                        .unwrap_or_else(|e| panic!("failed to build controller: {}", e)),
-                ),
-            }
->>>>>>> 4a02c21c
-        };
+                .push(limit::layer(config.destination_concurrency_limit))
+                .make(&addr)
+                .unwrap_or_else(|e| panic!("failed to build controller: {}", e))
+        });
 
         // The resolver is created in the proxy core but runs on the admin core.
         // This channel is used to move the task.
